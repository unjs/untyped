--- conflicted
+++ resolved
@@ -45,7 +45,7 @@
         const _type = getTsType(val.items.type)
         type = _type.includes('|') ? `(${_type})[]` : `${_type}[]`
       } else if (val.type === 'function') {
-        type = `(${genFunctionArgs(val.args)}) => any`
+        type = genFunctionType(val)
       } else {
         type = getTsType(val.type)
       }
@@ -70,6 +70,10 @@
   return (type && TYPE_MAP[type]) || 'any'
 }
 
+export function genFunctionType (schema) {
+  return `(${genFunctionArgs(schema.args)}) => ${schema.returns || 'any'}`
+}
+
 export function genFunctionArgs (args: Schema['args']) {
   return args.map((arg) => {
     let argStr = arg.name
@@ -80,15 +84,7 @@
       argStr += ': ' + arg.type
     }
     return argStr
-<<<<<<< HEAD
-  })
-
-  const returns = String(schema.returns || 'any')
-
-  return `(${args.join(', ')}) => ${returns}`
-=======
   }).join(', ')
->>>>>>> 9032aeed
 }
 
 function generateJSDoc (schema: Schema): string[] {
