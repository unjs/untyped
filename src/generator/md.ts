--- conflicted
+++ resolved
@@ -1,8 +1,5 @@
 import type { Schema } from '../types'
-<<<<<<< HEAD
-=======
 import { genFunctionType } from './dts'
->>>>>>> 76cb6540
 
 export function generateMarkdown (schema: Schema) {
   return _generateMarkdown(schema, '', '').join('\n')
