--- conflicted
+++ resolved
@@ -223,12 +223,8 @@
 function clumpLines(lines: string[], delimiters = [" "], separator = " ") {
   const clumps: string[] = [];
   while (lines.length > 0) {
-<<<<<<< HEAD
     const line = lines.shift();
 
-=======
-    const line = lines.shift()!;
->>>>>>> 663a92e4
     if (
       (line && !delimiters.includes(line[0]) && clumps.at(-1)) ||
       // Support for example block with blank line (last line is an example and next line is not a tag)
