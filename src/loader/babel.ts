import type { PluginObj } from '@babel/core'
import * as t from '@babel/types'
import { Schema, JSType, TypeDescriptor, FunctionArg } from '../types'
import { normalizeTypes, mergedTypes, cachedFn } from '../utils'

type GetCodeFn = (loc: t.SourceLocation) => string

export default function babelPluginUntyped () {
  return <PluginObj>{
    visitor: {
      VariableDeclaration (p) {
        const declaration = p.node.declarations[0]
        if (declaration.id.type === 'Identifier' && declaration.init.type === 'FunctionExpression') {
          const newDeclaration = t.functionDeclaration(declaration.id, declaration.init.params, declaration.init.body)
          newDeclaration.returnType = declaration.init.returnType
          p.replaceWith(newDeclaration)
        }
      },
      ObjectProperty (p) {
        if (p.node.leadingComments) {
          const schema = parseJSDocs(
            p.node.leadingComments
              .filter(c => c.type === 'CommentBlock')
              .map(c => c.value)
          )

          if (p.node.value.type === 'ObjectExpression') {
            const schemaProp = p.node.value.properties.find(prop =>
              ('key' in prop) && prop.key.type === 'Identifier' && prop.key.name === '$schema'
            )
            if (schemaProp && 'value' in schemaProp) {
              if (schemaProp.value.type === 'ObjectExpression') {
                // Object has $schema
                schemaProp.value.properties.push(...astify(schema).properties)
              } else {
                // Object has $schema which is not an object
                // SKIP
              }
            } else {
              // Object has not $schema
              p.node.value.properties.unshift(astify({ $schema: schema }))
            }
          } else {
            // Literal value
            p.node.value = t.objectExpression([
              t.objectProperty(t.identifier('$default'), p.node.value),
              t.objectProperty(t.identifier('$schema'), astify(schema))
            ])
          }
          p.node.leadingComments = []
        }
      },
      FunctionDeclaration (p) {
        // TODO: find associated jsdoc
        const schema = parseJSDocs(
          (p.node.leadingComments || [])
            .filter(c => c.type === 'CommentBlock')
            .map(c => c.value)
        )
        schema.type = 'function'
        schema.args = []

        const _getLines = cachedFn(() => this.file.code.split('\n'))
        const getCode: GetCodeFn = loc => _getLines()[loc.start.line - 1].slice(loc.start.column, loc.end.column).trim() || ''

        // Extract arguments
        p.node.params.forEach((param, index) => {
          if (param.loc.end.line !== param.loc.start.line) {
            return null
          }
          if (!t.isAssignmentPattern(param) && !t.isIdentifier(param)) {
            return null
          }
          const lparam = (t.isAssignmentPattern(param) ? param.left : param) as t.Identifier
          if (!t.isIdentifier(lparam)) {
            return null
          }
          const arg: FunctionArg = {
            name: lparam.name || ('arg' + index),
            optional: lparam.optional || undefined
          }

          // Infer from type annotations
          if (lparam.typeAnnotation) {
            Object.assign(arg, mergedTypes(arg, inferAnnotationType(lparam.typeAnnotation, getCode)))
          }

          // Infer type from default value
          if (param.type === 'AssignmentPattern') {
<<<<<<< HEAD
            Object.assign(arg, mergedTypes(arg, inferArgType(param.right, getCode)))
=======
            if (param.right.type === 'TSAsExpression') {
              arg.default = getCode(param.right.expression.loc)
            } else {
              arg.default = getCode(param.right.loc)
            }
            if (param.right.type === 'TSAsExpression' && param.right.typeAnnotation.type === 'TSTypeReference' && param.right.typeAnnotation.typeName.type === 'Identifier' && param.right.typeAnnotation.typeName.name === 'const') {
              // Ignore 'as const' as it's not properly a type on its own
              switch (param.right.expression.type) {
                case 'BigIntLiteral':
                case 'BooleanLiteral':
                case 'DecimalLiteral':
                case 'NullLiteral':
                case 'NumericLiteral':
                case 'RegExpLiteral':
                case 'StringLiteral':
                  arg.type = arg.type || getCode(param.right.expression.loc)
                  break

                default:
                  arg.type = arg.type || getType(param.right.expression, getCode)
              }
            } else {
              arg.type = arg.type || getType(param.right, getCode)
            }
>>>>>>> e3907fe6
          }
          schema.args.push(arg)
        })

        // Return type annotation
        if (p.node.returnType?.type === 'TSTypeAnnotation') {
          schema.returns = inferAnnotationType(p.node.returnType, getCode)
        }

        // Replace function with it's meta
        p.replaceWith(t.variableDeclaration('const', [
          t.variableDeclarator(
            t.identifier(p.node.id.name), astify({ $schema: schema })
          )
        ]))
      }
    }
  }
}

function parseJSDocs (input: string | string[]): Schema {
  const schema: Schema = {}

  const lines = [].concat(input)
    .map(c => c.split('\n').map(l => l.replace(/^[\s*]+|[\s*]$/, '')))
    .flat()
    .filter(Boolean)

  const comments: string[] = []
  while (lines.length && !lines[0].startsWith('@')) {
    comments.push(lines.shift())
  }
  if (comments.length === 1) {
    schema.title = comments[0]
  } else if (comments.length > 1) {
    schema.title = comments[0]
    schema.description = comments.splice(1).join('\n')
  }

  if (lines.length) {
    schema.tags = []
    for (const line of lines) {
      schema.tags.push(line)
    }
  }

  return schema
}

function astify (val: any) {
  if (typeof val === 'string') {
    return t.stringLiteral(val)
  }
  if (typeof val === 'boolean') {
    return t.booleanLiteral(val)
  }
  if (typeof val === 'number') {
    return t.numericLiteral(val)
  }
  if (val === null) {
    return t.nullLiteral()
  }
  if (val === undefined) {
    return t.identifier('undefined')
  }
  if (Array.isArray(val)) {
    return t.arrayExpression(val.map(item => astify(item)))
  }
  return t.objectExpression(Object.getOwnPropertyNames(val)
    .filter(key => val[key] !== undefined && val[key] !== null)
    .map(key => t.objectProperty(t.identifier(key), astify(val[key])))
  )
}

const AST_JSTYPE_MAP: Partial<Record<t.Expression['type'], JSType>> = {
  StringLiteral: 'string',
  BooleanLiteral: 'boolean',
  BigIntLiteral: 'bigint',
  DecimalLiteral: 'number',
  NumericLiteral: 'number',
  ObjectExpression: 'object',
  FunctionExpression: 'function',
  ArrowFunctionExpression: 'function'
  // RegExpLiteral: 'RegExp
}

function inferArgType (e: t.Expression, getCode: GetCodeFn): TypeDescriptor {
  if (AST_JSTYPE_MAP[e.type]) {
    return {
      type: AST_JSTYPE_MAP[e.type]
    }
  }
  if (e.type === 'AssignmentExpression') {
    return inferArgType(e.right, getCode)
  }
  if (e.type === 'TypeCastExpression' || e.type === 'TSAsExpression') {
    return {
      type: getCode(e.typeAnnotation.loc) as JSType
    }
  }
  if (e.type === 'NewExpression' && e.callee.type === 'Identifier') {
    return {
      type: e.callee.name as JSType
    }
  }
  if (e.type === 'ArrayExpression' || e.type === 'TupleExpression') {
    const itemTypes = e.elements
      .filter(el => t.isExpression(el))
      .flatMap(el => inferArgType(el as any, getCode).type)
    return {
      type: 'array',
      items: { type: normalizeTypes(itemTypes) }
    }
  }
  return {}
}

function inferAnnotationType (ann: t.Identifier['typeAnnotation'], getCode: GetCodeFn): TypeDescriptor | null {
  if (ann.type !== 'TSTypeAnnotation') { return null }
  return inferTSType(ann.typeAnnotation, getCode)
}

function inferTSType (tsType: t.TSType, getCode: GetCodeFn): TypeDescriptor | null {
  if (tsType.type === 'TSParenthesizedType') {
    return inferTSType(tsType.typeAnnotation, getCode)
  }
  if (tsType.type === 'TSTypeReference') {
    if ('name' in tsType.typeName && tsType.typeName.name === 'Array') {
      return {
        type: 'array',
        items: inferTSType(tsType.typeParameters.params[0], getCode)
      }
    }
    return {
      type: getCode(tsType.loc) as JSType
    }
  }
  if (tsType.type === 'TSUnionType') {
    return mergedTypes(...tsType.types.map(t => inferTSType(t, getCode)))
  }
  if (tsType.type === 'TSArrayType') {
    return {
      type: 'array',
      items: inferTSType(tsType.elementType, getCode)
    }
  }
  // if (tsType.type.endsWith('Keyword')) {
  return {
    type: getCode(tsType.loc) as JSType
  }
  // }
  // return null
}<|MERGE_RESOLUTION|>--- conflicted
+++ resolved
@@ -87,34 +87,31 @@
 
           // Infer type from default value
           if (param.type === 'AssignmentPattern') {
-<<<<<<< HEAD
             Object.assign(arg, mergedTypes(arg, inferArgType(param.right, getCode)))
-=======
-            if (param.right.type === 'TSAsExpression') {
-              arg.default = getCode(param.right.expression.loc)
-            } else {
-              arg.default = getCode(param.right.loc)
-            }
-            if (param.right.type === 'TSAsExpression' && param.right.typeAnnotation.type === 'TSTypeReference' && param.right.typeAnnotation.typeName.type === 'Identifier' && param.right.typeAnnotation.typeName.name === 'const') {
-              // Ignore 'as const' as it's not properly a type on its own
-              switch (param.right.expression.type) {
-                case 'BigIntLiteral':
-                case 'BooleanLiteral':
-                case 'DecimalLiteral':
-                case 'NullLiteral':
-                case 'NumericLiteral':
-                case 'RegExpLiteral':
-                case 'StringLiteral':
-                  arg.type = arg.type || getCode(param.right.expression.loc)
-                  break
-
-                default:
-                  arg.type = arg.type || getType(param.right.expression, getCode)
-              }
-            } else {
-              arg.type = arg.type || getType(param.right, getCode)
-            }
->>>>>>> e3907fe6
+            // if (param.right.type === 'TSAsExpression') {
+            //   arg.default = getCode(param.right.expression.loc)
+            // } else {
+            //   arg.default = getCode(param.right.loc)
+            // }
+            // if (param.right.type === 'TSAsExpression' && param.right.typeAnnotation.type === 'TSTypeReference' && param.right.typeAnnotation.typeName.type === 'Identifier' && param.right.typeAnnotation.typeName.name === 'const') {
+            //   // Ignore 'as const' as it's not properly a type on its own
+            //   switch (param.right.expression.type) {
+            //     case 'BigIntLiteral':
+            //     case 'BooleanLiteral':
+            //     case 'DecimalLiteral':
+            //     case 'NullLiteral':
+            //     case 'NumericLiteral':
+            //     case 'RegExpLiteral':
+            //     case 'StringLiteral':
+            //       arg.type = arg.type || getCode(param.right.expression.loc)
+            //       break
+
+            //     default:
+            //       arg.type = arg.type || getType(param.right.expression, getCode)
+            //   }
+            // } else {
+            //   arg.type = arg.type || getType(param.right, getCode)
+            // }
           }
           schema.args.push(arg)
         })
