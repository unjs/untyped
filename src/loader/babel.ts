--- conflicted
+++ resolved
@@ -63,13 +63,8 @@
         schema.type = 'function'
         schema.args = []
 
-<<<<<<< HEAD
-        const code = this.file.code.split('\n')
-        const getCode = (loc: t.SourceLocation) => code[loc.start.line - 1].slice(loc.start.column, loc.end.column).trim() || ''
-=======
         const _getLines = cachedFn(() => this.file.code.split('\n'))
         const getCode: GetCodeFn = loc => _getLines()[loc.start.line - 1].slice(loc.start.column, loc.end.column).trim() || ''
->>>>>>> 76cb6540
 
         // Extract arguments
         p.node.params.forEach((param, index) => {
@@ -79,20 +74,6 @@
           if (!t.isAssignmentPattern(param) && !t.isIdentifier(param)) {
             return null
           }
-<<<<<<< HEAD
-          const _param = param.type === 'AssignmentPattern' ? param.left : param
-          const arg = {
-            // @ts-ignore TODO
-            name: _param.name || ('arg' + index),
-            type: (_param.loc && getCode(_param.loc).split(':').slice(1).join(':').trim()) || undefined,
-            default: undefined as undefined | string,
-            // @ts-ignore TODO
-            optional: _param.optional || undefined
-          }
-
-          if (param.type === 'AssignmentPattern' && param.right.loc) {
-            arg.default = getCode(param.right.loc)
-=======
           const lparam = (t.isAssignmentPattern(param) ? param.left : param) as t.Identifier
           if (!t.isIdentifier(lparam)) {
             return null
@@ -110,7 +91,6 @@
           // Infer type from default value
           if (param.type === 'AssignmentPattern') {
             Object.assign(arg, mergedTypes(arg, inferArgType(param.right, getCode)))
->>>>>>> 76cb6540
           }
           schema.args = schema.args || []
           schema.args.push(arg)
@@ -122,18 +102,11 @@
         }
 
         // Replace function with it's meta
-<<<<<<< HEAD
-        const schemaAst = t.objectExpression([
-          buildObjectPropery('$schema', t.objectExpression(schemaToPropsAst(schema)))
-        ])
-        p.replaceWith(t.variableDeclaration('const', [t.variableDeclarator(t.identifier(p.node.id?.name || 'variable'), schemaAst)]))
-=======
         p.replaceWith(t.variableDeclaration('const', [
           t.variableDeclarator(
             t.identifier(p.node.id.name), astify({ $schema: schema })
           )
         ]))
->>>>>>> 76cb6540
       }
     }
   }
@@ -196,10 +169,6 @@
   )
 }
 
-<<<<<<< HEAD
-function buildObjectPropery (name: string, val: t.Expression) {
-  return t.objectProperty(t.identifier(name), val)
-=======
 const AST_JSTYPE_MAP: Partial<Record<t.Expression['type'], JSType>> = {
   StringLiteral: 'string',
   BooleanLiteral: 'boolean',
@@ -210,7 +179,6 @@
   FunctionExpression: 'function',
   ArrowFunctionExpression: 'function',
   RegExpLiteral: 'RegExp' as JSType
->>>>>>> 76cb6540
 }
 
 function inferArgType (e: t.Expression, getCode: GetCodeFn): TypeDescriptor {
@@ -244,10 +212,6 @@
   return inferTSType(ann.typeAnnotation, getCode)
 }
 
-<<<<<<< HEAD
-function schemaToAst (schema: Schema) {
-  return t.objectExpression(schemaToPropsAst(schema))
-=======
 function inferTSType (tsType: t.TSType, getCode: GetCodeFn): TypeDescriptor | null {
   if (tsType.type === 'TSParenthesizedType') {
     return inferTSType(tsType.typeAnnotation, getCode)
@@ -278,5 +242,4 @@
   }
   // }
   // return null
->>>>>>> 76cb6540
 }